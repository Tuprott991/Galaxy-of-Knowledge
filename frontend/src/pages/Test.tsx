--- conflicted
+++ resolved
@@ -26,10 +26,7 @@
   const linesRef = useRef<(THREE.Line | null)[]>([]);
   const color = colorMap?.[paper.cluster] || "gray";
 
-<<<<<<< HEAD
-=======
-
->>>>>>> a1477c6d
+  // Danh sách hành tinh
   const solarSystemPlanets = [
     { name: "Mercury", color: "#8C7853", size: 0.015, distance: 0.25, emissive: "#8C7853", emissiveIntensity: 0.3 },
     { name: "Venus", color: "#FFC649", size: 0.02, distance: 0.35, emissive: "#FFC649", emissiveIntensity: 0.5 },
